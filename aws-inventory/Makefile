

include ../config.env
export

# STACK_PREFIX is custom to your deployment and should be the same for all Antiope Stacks
ifndef STACK_PREFIX
	$(error STACK_PREFIX is not set)
endif

ifndef BUCKET
	$(error BUCKET is not set)
endif

ifndef env
# $(error env is not set)
	env ?= dev
endif

ifndef version
	export version := $(shell date +%Y%b%d-%H%M)
endif

# Specific to this stack
export STACK_NAME=aws-inventory
# Filename for the CFT to deploy
export STACK_TEMPLATE=cloudformation/Inventory-Template.yaml

# Name of the Zip file with all the function code and dependencies
export LAMBDA_PACKAGE=$(STACK_NAME)-lambda-$(version).zip

# The full name of the stack in Cloudformation. This must match the manifest file
export FULL_STACK_NAME=$(STACK_PREFIX)-$(env)-$(STACK_NAME)

# Name of the manifest file.
export manifest=cloudformation/$(FULL_STACK_NAME)-Manifest.yaml

# location in the Antiope bucket where we drop lambda-packages
export OBJECT_KEY=deploy-packages/$(LAMBDA_PACKAGE)

# List of all the functions deployed by this stack. Required for "make update" to work.
FUNCTIONS = $(FULL_STACK_NAME)-pull-organization-data \
			$(FULL_STACK_NAME)-get-billing-data \
			$(FULL_STACK_NAME)-instances-sg-inventory \
			$(FULL_STACK_NAME)-eni-inventory \
			$(FULL_STACK_NAME)-vpc-inventory \
			$(FULL_STACK_NAME)-route53-inventory \
			$(FULL_STACK_NAME)-bucket-inventory \
			$(FULL_STACK_NAME)-iam-inventory \
			$(FULL_STACK_NAME)-ecs-inventory \
			$(FULL_STACK_NAME)-es-inventory \
			$(FULL_STACK_NAME)-cloudtrail-inventory \
			$(FULL_STACK_NAME)-secrets-inventory \
			$(FULL_STACK_NAME)-health-inventory \
			$(FULL_STACK_NAME)-ecr-inventory \
<<<<<<< HEAD
			$(FULL_STACK_NAME)-lambdas-inventory \
=======
			$(FULL_STACK_NAME)-kms-inventory \
>>>>>>> b9a2f765
			$(FULL_STACK_NAME)-create-account-report \
			$(FULL_STACK_NAME)-new_account_handler


.PHONY: $(FUNCTIONS)

# Run all tests
test: cfn-validate
	cd lambda && $(MAKE) test

# Do everything
deploy: package upload cfn-deploy templates

clean:
	cd lambda && $(MAKE) clean

#
# Cloudformation Targets
#

# Validate the template
cfn-validate: $(STACK_TEMPLATE)
	aws cloudformation validate-template --region us-east-1 --template-body file://$(STACK_TEMPLATE)

# Deploy the stack
cfn-deploy: cfn-validate $(manifest)
	deploy_stack.rb -m $(manifest) pLambdaZipFile=$(OBJECT_KEY) pBucketName=$(BUCKET) pEnvironment=$(env)  --force

#
# Lambda Targets
#
package:
	cd lambda && $(MAKE) package

upload: package
	aws s3 cp lambda/$(LAMBDA_PACKAGE) s3://$(BUCKET)/$(OBJECT_KEY)

# # Update the Lambda Code without modifying the CF Stack
update: package $(FUNCTIONS)
	for f in $(FUNCTIONS) ; do \
	  aws lambda update-function-code --function-name $$f --zip-file fileb://lambda/$(LAMBDA_PACKAGE) ; \
	done

# Update one specific function. Called as "make fupdate function=<fillinstackprefix>-aws-inventory-ecs-inventory"
fupdate: package
	aws lambda update-function-code --function-name $(function) --zip-file fileb://lambda/$(LAMBDA_PACKAGE) ; \

# This will prompt for confirmation
purge:
	purge_ddb_table.py --table $(FULL_STACK_NAME)-accounts --key_attribute account_id --force
	purge_ddb_table.py --table $(FULL_STACK_NAME)-billing-data --key_attribute account_id --force
	purge_ddb_table.py --table $(FULL_STACK_NAME)-vpc-inventory --key_attribute vpc_id --force

trigger:
	../bin/trigger_state_machine.sh $(FULL_STACK_NAME)


templates:
	aws s3 cp html_templates/* s3://$(BUCKET)/Templates/<|MERGE_RESOLUTION|>--- conflicted
+++ resolved
@@ -53,11 +53,8 @@
 			$(FULL_STACK_NAME)-secrets-inventory \
 			$(FULL_STACK_NAME)-health-inventory \
 			$(FULL_STACK_NAME)-ecr-inventory \
-<<<<<<< HEAD
 			$(FULL_STACK_NAME)-lambdas-inventory \
-=======
 			$(FULL_STACK_NAME)-kms-inventory \
->>>>>>> b9a2f765
 			$(FULL_STACK_NAME)-create-account-report \
 			$(FULL_STACK_NAME)-new_account_handler
 
